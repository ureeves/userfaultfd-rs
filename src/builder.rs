--- conflicted
+++ resolved
@@ -123,7 +123,6 @@
         if self.non_blocking {
             flags |= libc::O_NONBLOCK;
         }
-<<<<<<< HEAD
 
         // setting this flag on kernel pre-5.11 causes it to return EINVAL, so we set the flag
         // only when running on newer kernel
@@ -135,12 +134,9 @@
             flags |= raw::UFFD_USER_MODE_ONLY as i32;
         }
 
-        let fd = Errno::result(unsafe { raw::userfaultfd(flags) })?;
-=======
         let uffd = Uffd {
             fd: Errno::result(unsafe { raw::userfaultfd(flags) })?,
         };
->>>>>>> f2e10b94
 
         // then do the UFFDIO_API ioctl to set up and ensure features and other ioctls are available
         let mut api = raw::uffdio_api {
